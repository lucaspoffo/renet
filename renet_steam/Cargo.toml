[package]
name = "renet_steam"
version = "0.0.2"
keywords = ["gamedev", "networking", "transport"]
description = "steam transport for the renet crate: Server/Client network library for multiplayer games"
repository = "https://github.com/lucaspoffo/renet"
license = "MIT OR Apache-2.0"
readme = "README.md"
edition = "2021"

# See more keys and their definitions at https://doc.rust-lang.org/cargo/reference/manifest.html

[features]
bevy = ["dep:bevy_app", "dep:bevy_ecs", "dep:bevy_renet"]

[dependencies]
<<<<<<< HEAD
renet = { version = "0.0.15", path = "../renet" }
# its version 0.10 but we need to use the rev because of a missing feature
steamworks = "0.11"
log = "0.4.19"
bevy_ecs = { version = "0.13", optional = true }
bevy_app = { version = "0.13", optional = true }
bevy_renet = { version = "0.0.11", optional = true, path = "../bevy_renet" }
=======
renet = { version = "0.0.16", path = "../renet" }
# its version 0.10 but we need to use the rev because of a missing feature
steamworks = "0.11"
log = "0.4.19"
bevy_ecs = { version = "0.14", optional = true }
bevy_app = { version = "0.14", optional = true }
bevy_renet = { version = "0.0.12", optional = true, path = "../bevy_renet" }
>>>>>>> 3518e3d2

[dev-dependencies]
env_logger = "0.11"<|MERGE_RESOLUTION|>--- conflicted
+++ resolved
@@ -14,15 +14,6 @@
 bevy = ["dep:bevy_app", "dep:bevy_ecs", "dep:bevy_renet"]
 
 [dependencies]
-<<<<<<< HEAD
-renet = { version = "0.0.15", path = "../renet" }
-# its version 0.10 but we need to use the rev because of a missing feature
-steamworks = "0.11"
-log = "0.4.19"
-bevy_ecs = { version = "0.13", optional = true }
-bevy_app = { version = "0.13", optional = true }
-bevy_renet = { version = "0.0.11", optional = true, path = "../bevy_renet" }
-=======
 renet = { version = "0.0.16", path = "../renet" }
 # its version 0.10 but we need to use the rev because of a missing feature
 steamworks = "0.11"
@@ -30,7 +21,6 @@
 bevy_ecs = { version = "0.14", optional = true }
 bevy_app = { version = "0.14", optional = true }
 bevy_renet = { version = "0.0.12", optional = true, path = "../bevy_renet" }
->>>>>>> 3518e3d2
 
 [dev-dependencies]
 env_logger = "0.11"