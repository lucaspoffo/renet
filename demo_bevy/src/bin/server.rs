--- conflicted
+++ resolved
@@ -162,11 +162,7 @@
                 let player_entity = commands
                     .spawn(PbrBundle {
                         mesh: meshes.add(Mesh::from(Capsule3d::default())),
-<<<<<<< HEAD
-                        material: materials.add(Color::rgb(0.8, 0.7, 0.6)),
-=======
                         material: materials.add(Color::srgb(0.8, 0.7, 0.6)),
->>>>>>> 3518e3d2
                         transform,
                         ..Default::default()
                     })
@@ -311,11 +307,7 @@
         let player_entity = commands
             .spawn(PbrBundle {
                 mesh: meshes.add(Mesh::from(Capsule3d::default())),
-<<<<<<< HEAD
-                material: materials.add(Color::rgb(0.8, 0.7, 0.6)),
-=======
                 material: materials.add(Color::srgb(0.8, 0.7, 0.6)),
->>>>>>> 3518e3d2
                 transform,
                 ..Default::default()
             })
