--- conflicted
+++ resolved
@@ -11,36 +11,16 @@
 path = "src/bin/server.rs"
 
 [dependencies]
-<<<<<<< HEAD
-bevy_rapier3d = "0.21.0"
-bevy = { version = "0.10.0", default-features = false, features = [
-    "bevy_core_pipeline",
-    "bevy_asset",
-    "bevy_render",
-    "bevy_pbr",
-    "x11",
-] }
-bevy_renet = { path = "../bevy_renet", features = ["steam_transport"] }
-serde = { version = "1.0", features = ["derive"] }
-=======
 bevy_rapier3d = "0.22.0"
 bevy = {version = "0.11", default-features = false, features = ["bevy_core_pipeline", "bevy_render", "bevy_asset", "bevy_pbr", "x11", "tonemapping_luts", "ktx2", "zstd"]}
 bevy_renet = { path = "../bevy_renet" }
 serde = { version = "1.0", features = [ "derive" ] }
->>>>>>> c17994c2
 bincode = "1.3.1"
 
 
 # Use version directly when egui is updated to 0.22
-<<<<<<< HEAD
-bevy_egui = { git = "https://github.com/mvlabat/bevy_egui.git", branch = "dependabot/cargo/egui-0.22.0" }
-renet_visualizer = { path = "../renet_visualizer", features = ["bevy"] }
-smooth-bevy-cameras = "0.8.0"
-fastrand = "2.0.0"
-steamworks = { git = "https://github.com/Noxime/steamworks-rs", rev = "2c77327" }
-=======
 bevy_egui = "0.21.0"
 renet_visualizer = { path = "../renet_visualizer", features = ["bevy"] }
 smooth-bevy-cameras = { git = "https://github.com/bonsairobo/smooth-bevy-cameras.git", rev = "ed8ba36d3b202bc87bbae963670e1b9419804cd0" }
 fastrand = "2.0.0"
->>>>>>> c17994c2
+steamworks = { git = "https://github.com/Noxime/steamworks-rs", rev = "2c77327" }