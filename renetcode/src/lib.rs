--- conflicted
+++ resolved
@@ -56,14 +56,7 @@
 const NETCODE_CONNECT_TOKEN_XNONCE_BYTES: usize = 24;
 
 const NETCODE_ADDITIONAL_DATA_SIZE: usize = 13 + 8 + 8;
-<<<<<<< HEAD
-
-const NETCODE_TIMEOUT_SECONDS: i32 = 15;
-
 const NETCODE_SEND_RATE: Duration = Duration::from_millis(250);
 
 /// The tag size of encoded (unencrypted) packets.
-const ENCODED_PACKET_TAG_BYTES: usize = 8;
-=======
-const NETCODE_SEND_RATE: Duration = Duration::from_millis(250);
->>>>>>> 957a0cee
+const ENCODED_PACKET_TAG_BYTES: usize = 8;