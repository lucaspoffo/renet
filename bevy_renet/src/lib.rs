pub use renet;

use bevy::{ecs::schedule::ScheduleLabel, prelude::*, utils::intern::Interned};

use renet::{RenetClient, RenetServer, ServerEvent};

#[cfg(feature = "transport")]
pub mod transport;

/// This system set is where all transports receive messages
///
/// If you want to ensure data has arrived in the [`RenetClient`] or [`RenetServer`], then schedule your
/// system after this set.
///
/// This system set runs in PreUpdate.
#[derive(Debug, SystemSet, Clone, Copy, PartialEq, Eq, Hash)]
pub struct RenetReceive;

/// This system set is where all transports send messages
///
/// If you want to ensure your packets have been registered by the [`RenetClient`] or [`RenetServer`], then
/// schedule your system before this set.
///
/// This system set runs in PostUpdate.
#[derive(Debug, SystemSet, Clone, Copy, PartialEq, Eq, Hash)]
pub struct RenetSend;

#[derive(Debug, SystemSet, Clone, Copy, PartialEq, Eq, Hash)]
pub enum CoreSet {
    Pre,
    Post,
}
#[derive(Clone, Copy)]
pub struct NetSchedules {
    pub pre: Interned<dyn ScheduleLabel>,
    pub post: Interned<dyn ScheduleLabel>,
}
impl Default for NetSchedules {
    fn default() -> Self {
        Self {
            pre: PreUpdate.intern(),
            post: PostUpdate.intern(),
        }
    }
}
#[derive(Default)]
pub struct RenetServerPlugin {
    pub schedules: NetSchedules,
}
#[derive(Default)]
pub struct RenetClientPlugin {
    pub schedules: NetSchedules,
}

impl Plugin for RenetServerPlugin {
    fn build(&self, app: &mut App) {
        app.init_resource::<Events<ServerEvent>>();
<<<<<<< HEAD
=======
        app.add_systems(PreUpdate, Self::update_system.run_if(resource_exists::<RenetServer>));
>>>>>>> 3518e3d2
        app.add_systems(
            self.schedules.pre,
            Self::update_system.in_set(CoreSet::Pre).run_if(resource_exists::<RenetServer>),
        );
        app.add_systems(
            self.schedules.pre,
            Self::emit_server_events_system
                .in_set(RenetReceive)
                .run_if(resource_exists::<RenetServer>)
<<<<<<< HEAD
                .in_set(CoreSet::Pre)
=======
>>>>>>> 3518e3d2
                .after(Self::update_system),
        );
    }
}

impl RenetServerPlugin {
    pub fn update_system(mut server: ResMut<RenetServer>, time: Res<Time>) {
        server.update(time.delta());
    }

    pub fn emit_server_events_system(mut server: ResMut<RenetServer>, mut server_events: EventWriter<ServerEvent>) {
        while let Some(event) = server.get_event() {
            server_events.send(event);
        }
    }
}

impl Plugin for RenetClientPlugin {
    fn build(&self, app: &mut App) {
<<<<<<< HEAD
        app.add_systems(
            self.schedules.pre,
            Self::update_system.in_set(CoreSet::Pre).run_if(resource_exists::<RenetClient>),
        );
=======
        app.add_systems(PreUpdate, Self::update_system.run_if(resource_exists::<RenetClient>));
>>>>>>> 3518e3d2
    }
}

impl RenetClientPlugin {
    pub fn update_system(mut client: ResMut<RenetClient>, time: Res<Time>) {
        client.update(time.delta());
    }
}

pub fn client_connected(client: Option<Res<RenetClient>>) -> bool {
    match client {
        Some(client) => client.is_connected(),
        None => false,
    }
}

pub fn client_disconnected(client: Option<Res<RenetClient>>) -> bool {
    match client {
        Some(client) => client.is_disconnected(),
        None => true,
    }
}

pub fn client_connecting(client: Option<Res<RenetClient>>) -> bool {
    match client {
        Some(client) => client.is_connecting(),
        None => false,
    }
}

pub fn client_just_connected(mut last_connected: Local<bool>, client: Option<Res<RenetClient>>) -> bool {
    let connected = client.map(|client| client.is_connected()).unwrap_or(false);

    let just_connected = !*last_connected && connected;
    *last_connected = connected;
    just_connected
}

pub fn client_just_disconnected(mut last_connected: Local<bool>, client: Option<Res<RenetClient>>) -> bool {
    let disconnected = client.map(|client| client.is_disconnected()).unwrap_or(true);

    let just_disconnected = *last_connected && disconnected;
    *last_connected = !disconnected;
    just_disconnected
}<|MERGE_RESOLUTION|>--- conflicted
+++ resolved
@@ -55,10 +55,6 @@
 impl Plugin for RenetServerPlugin {
     fn build(&self, app: &mut App) {
         app.init_resource::<Events<ServerEvent>>();
-<<<<<<< HEAD
-=======
-        app.add_systems(PreUpdate, Self::update_system.run_if(resource_exists::<RenetServer>));
->>>>>>> 3518e3d2
         app.add_systems(
             self.schedules.pre,
             Self::update_system.in_set(CoreSet::Pre).run_if(resource_exists::<RenetServer>),
@@ -66,12 +62,9 @@
         app.add_systems(
             self.schedules.pre,
             Self::emit_server_events_system
-                .in_set(RenetReceive)
-                .run_if(resource_exists::<RenetServer>)
-<<<<<<< HEAD
-                .in_set(CoreSet::Pre)
-=======
->>>>>>> 3518e3d2
+            .in_set(RenetReceive)
+            .run_if(resource_exists::<RenetServer>)
+            .in_set(CoreSet::Pre).run_if(resource_exists::<RenetServer>())
                 .after(Self::update_system),
         );
     }
@@ -91,14 +84,7 @@
 
 impl Plugin for RenetClientPlugin {
     fn build(&self, app: &mut App) {
-<<<<<<< HEAD
-        app.add_systems(
-            self.schedules.pre,
-            Self::update_system.in_set(CoreSet::Pre).run_if(resource_exists::<RenetClient>),
-        );
-=======
-        app.add_systems(PreUpdate, Self::update_system.run_if(resource_exists::<RenetClient>));
->>>>>>> 3518e3d2
+        app.add_systems(self.schedules.pre, Self::update_system.in_set(CoreSet::Pre).run_if(resource_exists::<RenetClient>()));
     }
 }
 
