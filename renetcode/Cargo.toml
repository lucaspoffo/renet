[package]
name = "renetcode"
<<<<<<< HEAD
version = "0.0.11"
=======
version = "0.0.12"
>>>>>>> 3518e3d2
description = "Server/Client network protocol library for multiplayer games"
keywords = ["gamedev", "networking", "cryptography"]
repository = "https://github.com/lucaspoffo/renet"
readme = "README.md"
license = "MIT OR Apache-2.0"
edition = "2021"

# See more keys and their definitions at https://doc.rust-lang.org/cargo/reference/manifest.html

[dependencies]
chacha20poly1305 = "0.10.0"
log = "0.4.17"<|MERGE_RESOLUTION|>--- conflicted
+++ resolved
@@ -1,10 +1,6 @@
 [package]
 name = "renetcode"
-<<<<<<< HEAD
-version = "0.0.11"
-=======
 version = "0.0.12"
->>>>>>> 3518e3d2
 description = "Server/Client network protocol library for multiplayer games"
 keywords = ["gamedev", "networking", "cryptography"]
 repository = "https://github.com/lucaspoffo/renet"
