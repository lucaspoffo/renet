--- conflicted
+++ resolved
@@ -10,11 +10,7 @@
 [dependencies]
 renet = { path = "../renet", features = ["transport", "serde"] }
 renet_visualizer = { path = "../renet_visualizer" }
-<<<<<<< HEAD
-eframe = "0.26"
-=======
 eframe = "0.28"
->>>>>>> 3518e3d2
 serde = { version = "1.0", features = ["derive"] }
 bincode = "1.3"
 log = { version = "0.4", features = ["std"] }
