--- conflicted
+++ resolved
@@ -134,11 +134,7 @@
     // plane
     commands.spawn(PbrBundle {
         mesh: meshes.add(Mesh::from(Cuboid::new(40., 1., 40.))),
-<<<<<<< HEAD
-        material: materials.add(Color::rgb(0.3, 0.5, 0.3)),
-=======
         material: materials.add(Color::srgb(0.3, 0.5, 0.3)),
->>>>>>> 3518e3d2
         transform: Transform::from_xyz(0.0, -1.0, 0.0),
         ..Default::default()
     });
@@ -175,11 +171,7 @@
     commands
         .spawn(PbrBundle {
             mesh: meshes.add(Sphere { radius: 0.1 }),
-<<<<<<< HEAD
-            material: materials.add(Color::rgb(1.0, 0.0, 0.0)),
-=======
             material: materials.add(Color::srgb(1.0, 0.0, 0.0)),
->>>>>>> 3518e3d2
             transform: Transform::from_translation(translation),
             ..Default::default()
         })
