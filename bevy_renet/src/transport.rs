--- conflicted
+++ resolved
@@ -24,10 +24,7 @@
             self.schedules.pre,
             Self::update_system
                 .in_set(RenetReceive)
-<<<<<<< HEAD
                 .in_set(CoreSet::Pre)
-=======
->>>>>>> 3518e3d2
                 .run_if(resource_exists::<NetcodeServerTransport>)
                 .run_if(resource_exists::<RenetServer>)
                 .after(RenetServerPlugin::update_system)
@@ -38,12 +35,7 @@
             self.schedules.post,
             (Self::send_packets.in_set(RenetSend), Self::disconnect_on_exit)
                 .run_if(resource_exists::<NetcodeServerTransport>)
-<<<<<<< HEAD
-                .run_if(resource_exists::<RenetServer>)
-                .in_set(CoreSet::Post),
-=======
-                .run_if(resource_exists::<RenetServer>),
->>>>>>> 3518e3d2
+                .run_if(resource_exists::<RenetServer>).in_set(CoreSet::Post),
         );
         if self.schedules.post == self.schedules.pre {
             app.configure_sets(self.schedules.post, (CoreSet::Pre, CoreSet::Post).chain());
@@ -84,23 +76,13 @@
                 .in_set(RenetReceive)
                 .run_if(resource_exists::<NetcodeClientTransport>)
                 .run_if(resource_exists::<RenetClient>)
-<<<<<<< HEAD
-                .after(RenetClientPlugin::update_system)
-                .in_set(CoreSet::Pre),
-=======
-                .after(RenetClientPlugin::update_system),
->>>>>>> 3518e3d2
+                .after(RenetClientPlugin::update_system).in_set(CoreSet::Pre),
         );
         app.add_systems(
             self.schedules.post,
             (Self::send_packets.in_set(RenetSend), Self::disconnect_on_exit)
                 .run_if(resource_exists::<NetcodeClientTransport>)
-<<<<<<< HEAD
-                .run_if(resource_exists::<RenetClient>)
-                .in_set(CoreSet::Post),
-=======
-                .run_if(resource_exists::<RenetClient>),
->>>>>>> 3518e3d2
+                .run_if(resource_exists::<RenetClient>).in_set(CoreSet::Post),
         );
     }
 }
