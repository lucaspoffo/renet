[package]
name = "bevy_renet"
version = "0.0.7"
keywords = ["gamedev", "networking"]
description = "Bevy plugin for the renet crate: Server/Client network library for multiplayer games with authentication and connection management"
repository = "https://github.com/lucaspoffo/renet"
license = "MIT OR Apache-2.0"
readme = "README.md"
edition = "2021"

# See more keys and their definitions at https://doc.rust-lang.org/cargo/reference/manifest.html

[dependencies]
<<<<<<< HEAD
bevy = { version = "0.9.0", default-features = false }
renet = { path = "../renet", version = "0.0.10" }
=======
bevy = { version = "0.10.0", default-features = false }
renet = { path = "../renet", version = "0.0.11", features = ["bevy"] }
>>>>>>> 96b664a6

[dev-dependencies]
serde = { version = "1.0", features = [ "derive" ] } 
bevy = { version = "0.10.0", default-features = false, features = ["bevy_core_pipeline", "bevy_render", "bevy_asset", "bevy_pbr", "x11"] }
bincode = "1.3.1"
env_logger = "0.10.0"<|MERGE_RESOLUTION|>--- conflicted
+++ resolved
@@ -11,13 +11,8 @@
 # See more keys and their definitions at https://doc.rust-lang.org/cargo/reference/manifest.html
 
 [dependencies]
-<<<<<<< HEAD
-bevy = { version = "0.9.0", default-features = false }
-renet = { path = "../renet", version = "0.0.10" }
-=======
 bevy = { version = "0.10.0", default-features = false }
 renet = { path = "../renet", version = "0.0.11", features = ["bevy"] }
->>>>>>> 96b664a6
 
 [dev-dependencies]
 serde = { version = "1.0", features = [ "derive" ] } 
