--- conflicted
+++ resolved
@@ -59,9 +59,5 @@
 
 #[cfg(feature = "bevy")]
 impl bevy_ecs::component::Component for ClientId {
-<<<<<<< HEAD
-    type Storage = bevy_ecs::component::TableStorage;
-=======
     const STORAGE_TYPE: bevy_ecs::component::StorageType = bevy_ecs::component::StorageType::Table;
->>>>>>> 3518e3d2
 }