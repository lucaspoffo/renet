use std::collections::{HashMap, HashSet};

use renet::{ClientId, RenetServer};
use steamworks::{
    networking_sockets::{InvalidHandle, ListenSocket, NetConnection},
    networking_types::{ListenSocketEvent, NetConnectionEnd, NetworkingConfigEntry, SendFlags},
    Client, ClientManager, LobbyId, Manager, Matchmaking, SteamId,
};

use super::MAX_MESSAGE_BATCH_SIZE;

pub enum AccessPermission {
    /// Everyone can connect
    Public,
    /// No one can connect
    Private,
    // steamworks-rs friends API does not have the necessary function to check this
    // We need to wait for this PR: https://github.com/Noxime/steamworks-rs/pull/135
    // FriendsOnly,
    /// Only user from this list can connect
    InList(HashSet<SteamId>),
    /// Users that are in the lobby can connect
    InLobby(LobbyId),
}

pub struct SteamServerConfig {
    pub max_clients: usize,
    pub access_permission: AccessPermission,
}

#[cfg_attr(feature = "bevy", derive(bevy_ecs::system::Resource))]
pub struct SteamServerTransport<Manager = ClientManager> {
    listen_socket: ListenSocket<Manager>,
    matchmaking: Matchmaking<Manager>,
    max_clients: usize,
<<<<<<< HEAD
    access_permission: AccessPermission,
    connections: HashMap<u64, NetConnection<Manager>>,
=======
    connections: HashMap<ClientId, NetConnection<Manager>>,
>>>>>>> fd24f58e
}

impl<T: Manager + 'static> SteamServerTransport<T> {
    pub fn new(client: &Client<T>, config: SteamServerConfig) -> Result<Self, InvalidHandle> {
        let options: Vec<NetworkingConfigEntry> = Vec::new();
        let listen_socket = client.networking_sockets().create_listen_socket_p2p(0, options)?;
        let matchmaking = client.matchmaking();
        Ok(Self {
            listen_socket,
            matchmaking,
            max_clients: config.max_clients,
            access_permission: config.access_permission,
            connections: HashMap::new(),
        })
    }

    pub fn max_clients(&self) -> usize {
        self.max_clients
    }

    /// Disconnects a client from the server.
    pub fn disconnect_client(&mut self, client_id: ClientId, server: &mut RenetServer, flush_last_packets: bool) {
        if let Some((_key, value)) = self.connections.remove_entry(&client_id) {
            let _ = value.close(NetConnectionEnd::AppGeneric, Some("Client was kicked"), flush_last_packets);
        }
        server.remove_connection(client_id);
    }

    /// Disconnects all active clients including the host client from the server.
    pub fn disconnect_all(&mut self, server: &mut RenetServer, flush_last_packets: bool) {
        let keys = self.connections.keys().cloned().collect::<Vec<ClientId>>();
        for client_id in keys {
            let _ = self.connections.remove_entry(&client_id).unwrap().1.close(
                NetConnectionEnd::AppGeneric,
                Some("Client was kicked"),
                flush_last_packets,
            );
            server.remove_connection(client_id);
        }
    }

    /// Update server connections, and receive packets from the network.
    pub fn update(&mut self, server: &mut RenetServer) {
        while let Some(event) = self.listen_socket.try_receive_event() {
            match event {
                ListenSocketEvent::Connected(event) => {
                    if let Some(steam_id) = event.remote().steam_id() {
                        let client_id = ClientId::from_raw(steam_id.raw());
                        server.add_connection(client_id);
                        self.connections.insert(client_id, event.take_connection());
                    }
                }
                ListenSocketEvent::Disconnected(event) => {
                    if let Some(steam_id) = event.remote().steam_id() {
                        let client_id = ClientId::from_raw(steam_id.raw());
                        server.remove_connection(client_id);
                        self.connections.remove(&client_id);
                    }
                }
                ListenSocketEvent::Connecting(event) => {
                    if server.connected_clients() >= self.max_clients {
                        event.reject(NetConnectionEnd::AppGeneric, Some("Too many clients"));
                        continue;
                    }

                    let Some(steam_id) = event.remote().steam_id() else {
                        event.reject(NetConnectionEnd::AppGeneric, Some("Invalid steam id"));
                        continue;
                    };

                    let permitted = match &self.access_permission {
                        AccessPermission::Public => true,
                        AccessPermission::Private => false,
                        AccessPermission::InList(list) => list.contains(&steam_id),
                        AccessPermission::InLobby(lobby) => {
                            let users_in_lobby = self.matchmaking.lobby_members(*lobby);
                            users_in_lobby.contains(&steam_id)
                        }
                    };

                    if permitted {
                        if let Err(e) = event.accept() {
                            log::error!("Failed to accept connection from {steam_id:?}: {e}");
                        }
                    } else {
                        event.reject(NetConnectionEnd::AppGeneric, Some("Not allowed"));
                    }
                }
            }
        }

        for (client_id, connection) in self.connections.iter_mut() {
            // TODO this allocates on the side of steamworks.rs and should be avoided, PR needed
            let messages = connection.receive_messages(MAX_MESSAGE_BATCH_SIZE);
            messages.iter().for_each(|message| {
                if let Err(e) = server.process_packet_from(message.data(), *client_id) {
                    log::error!("Error while processing payload for {}: {}", client_id, e);
                };
            });
        }
    }

    /// Send packets to connected clients.
    pub fn send_packets(&mut self, server: &mut RenetServer) {
        'clients: for client_id in server.clients_id() {
            let Some(connection) = self.connections.get(&client_id) else {
                log::error!("Error while sending packet: connection not found");
                continue;
            };
            let packets = server.get_packets_to_send(client_id).unwrap();
            // TODO: while this works fine we should probaly use the send_messages function from the listen_socket
            for packet in packets {
                if let Err(e) = connection.send_message(&packet, SendFlags::UNRELIABLE) {
                    log::error!("Failed to send packet to client {client_id}: {e}");
                    continue 'clients;
                }
            }

            if let Err(e) = connection.flush_messages() {
                log::error!("Failed flush messages for {client_id}: {e}");
            }
        }
    }
}<|MERGE_RESOLUTION|>--- conflicted
+++ resolved
@@ -33,12 +33,8 @@
     listen_socket: ListenSocket<Manager>,
     matchmaking: Matchmaking<Manager>,
     max_clients: usize,
-<<<<<<< HEAD
     access_permission: AccessPermission,
-    connections: HashMap<u64, NetConnection<Manager>>,
-=======
     connections: HashMap<ClientId, NetConnection<Manager>>,
->>>>>>> fd24f58e
 }
 
 impl<T: Manager + 'static> SteamServerTransport<T> {
