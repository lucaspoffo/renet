use std::collections::HashMap;

use bevy::{
    diagnostic::{FrameTimeDiagnosticsPlugin, LogDiagnosticsPlugin},
    prelude::{shape::Icosphere, *},
    window::PrimaryWindow,
};
use bevy_egui::{EguiContexts, EguiPlugin};
use bevy_renet::{
    client_connected,
    renet::{ClientId, RenetClient},
    RenetClientPlugin,
};
use demo_bevy::{
    connection_config, setup_level, ClientChannel, NetworkedEntities, PlayerCommand, PlayerInput, ServerChannel, ServerMessages,
};
use renet_visualizer::{RenetClientVisualizer, RenetVisualizerStyle};
use smooth_bevy_cameras::{LookTransform, LookTransformBundle, LookTransformPlugin, Smoother};

#[derive(Component)]
struct ControlledPlayer;

#[derive(Default, Resource)]
struct NetworkMapping(HashMap<Entity, Entity>);

#[derive(Debug)]
struct PlayerInfo {
    client_entity: Entity,
    server_entity: Entity,
}

#[derive(Debug, Default, Resource)]
struct ClientLobby {
    players: HashMap<ClientId, PlayerInfo>,
}

#[derive(Debug, Resource)]
struct CurrentClientId(u64);

#[derive(SystemSet, Debug, Clone, Copy, PartialEq, Eq, Hash)]
struct Connected;

#[cfg(feature = "transport")]
fn add_netcode_network(app: &mut App) {
    use bevy_renet::renet::transport::{ClientAuthentication, NetcodeClientTransport, NetcodeTransportError};
    use demo_bevy::PROTOCOL_ID;
    use std::{net::UdpSocket, time::SystemTime};

    app.add_plugins(bevy_renet::transport::NetcodeClientPlugin);
<<<<<<< HEAD
    app.configure_set(Update, Connected.run_if(client_connected()));
=======
    app.configure_sets(Update, Connected.run_if(bevy_renet::transport::client_connected()));
>>>>>>> fb71a405

    let client = RenetClient::new(connection_config());

    let server_addr = "127.0.0.1:5000".parse().unwrap();
    let socket = UdpSocket::bind("127.0.0.1:0").unwrap();
    let current_time = SystemTime::now().duration_since(SystemTime::UNIX_EPOCH).unwrap();
    let client_id = current_time.as_millis() as u64;
    let authentication = ClientAuthentication::Unsecure {
        client_id,
        protocol_id: PROTOCOL_ID,
        server_addr,
        user_data: None,
    };

    let transport = NetcodeClientTransport::new(current_time, authentication, socket).unwrap();

    app.insert_resource(client);
    app.insert_resource(transport);
    app.insert_resource(CurrentClientId(client_id));

    // If any error is found we just panic
    fn panic_on_error_system(mut renet_error: EventReader<NetcodeTransportError>) {
        for e in renet_error.read() {
            panic!("{}", e);
        }
    }

    app.add_systems(Update, panic_on_error_system);
}

#[cfg(feature = "steam")]
fn add_steam_network(app: &mut App) {
    use bevy_renet::steam::{SteamClientPlugin, SteamClientTransport, SteamTransportError};
    use steamworks::{SingleClient, SteamId};

    let (steam_client, single) = steamworks::Client::init_app(480).unwrap();

    steam_client.networking_utils().init_relay_network_access();

    let args: Vec<String> = std::env::args().collect();
    let server_steam_id: u64 = args[1].parse().unwrap();
    let server_steam_id = SteamId::from_raw(server_steam_id);

    let client = RenetClient::new(connection_config());
    let transport = SteamClientTransport::new(&steam_client, &server_steam_id).unwrap();

    app.add_plugins(SteamClientPlugin);
    app.insert_resource(client);
    app.insert_resource(transport);
    app.insert_resource(CurrentClientId(steam_client.user().steam_id().raw()));

<<<<<<< HEAD
    app.configure_set(Update, Connected.run_if(client_connected()));
=======
    app.configure_sets(Update, Connected.run_if(bevy_renet::steam::client_connected()));
>>>>>>> fb71a405

    app.insert_non_send_resource(single);
    fn steam_callbacks(client: NonSend<SingleClient>) {
        client.run_callbacks();
    }

    app.add_systems(PreUpdate, steam_callbacks);

    // If any error is found we just panic
    fn panic_on_error_system(mut renet_error: EventReader<SteamTransportError>) {
        for e in renet_error.read() {
            panic!("{}", e);
        }
    }

    app.add_systems(Update, panic_on_error_system);
}

fn main() {
    let mut app = App::new();
    app.add_plugins(DefaultPlugins);
    app.add_plugins(RenetClientPlugin);
    app.add_plugins(LookTransformPlugin);
    app.add_plugins(FrameTimeDiagnosticsPlugin);
    app.add_plugins(LogDiagnosticsPlugin::default());
    app.add_plugins(EguiPlugin);

    #[cfg(feature = "transport")]
    add_netcode_network(&mut app);

    #[cfg(feature = "steam")]
    add_steam_network(&mut app);

    app.add_event::<PlayerCommand>();

    app.insert_resource(ClientLobby::default());
    app.insert_resource(PlayerInput::default());
    app.insert_resource(NetworkMapping::default());

    app.add_systems(Update, (player_input, camera_follow, update_target_system));
    app.add_systems(
        Update,
        (client_send_input, client_send_player_commands, client_sync_players).in_set(Connected),
    );

    app.insert_resource(RenetClientVisualizer::<200>::new(RenetVisualizerStyle::default()));

    app.add_systems(Startup, (setup_level, setup_camera, setup_target));
    app.add_systems(Update, update_visulizer_system);

    app.run();
}

fn update_visulizer_system(
    mut egui_contexts: EguiContexts,
    mut visualizer: ResMut<RenetClientVisualizer<200>>,
    client: Res<RenetClient>,
    mut show_visualizer: Local<bool>,
    keyboard_input: Res<Input<KeyCode>>,
) {
    visualizer.add_network_info(client.network_info());
    if keyboard_input.just_pressed(KeyCode::F1) {
        *show_visualizer = !*show_visualizer;
    }
    if *show_visualizer {
        visualizer.show_window(egui_contexts.ctx_mut());
    }
}

fn player_input(
    keyboard_input: Res<Input<KeyCode>>,
    mut player_input: ResMut<PlayerInput>,
    mouse_button_input: Res<Input<MouseButton>>,
    target_query: Query<&Transform, With<Target>>,
    mut player_commands: EventWriter<PlayerCommand>,
) {
    player_input.left = keyboard_input.pressed(KeyCode::A) || keyboard_input.pressed(KeyCode::Left);
    player_input.right = keyboard_input.pressed(KeyCode::D) || keyboard_input.pressed(KeyCode::Right);
    player_input.up = keyboard_input.pressed(KeyCode::W) || keyboard_input.pressed(KeyCode::Up);
    player_input.down = keyboard_input.pressed(KeyCode::S) || keyboard_input.pressed(KeyCode::Down);

    if mouse_button_input.just_pressed(MouseButton::Left) {
        let target_transform = target_query.single();
        player_commands.send(PlayerCommand::BasicAttack {
            cast_at: target_transform.translation,
        });
    }
}

fn client_send_input(player_input: Res<PlayerInput>, mut client: ResMut<RenetClient>) {
    let input_message = bincode::serialize(&*player_input).unwrap();

    client.send_message(ClientChannel::Input, input_message);
}

fn client_send_player_commands(mut player_commands: EventReader<PlayerCommand>, mut client: ResMut<RenetClient>) {
    for command in player_commands.read() {
        let command_message = bincode::serialize(command).unwrap();
        client.send_message(ClientChannel::Command, command_message);
    }
}

fn client_sync_players(
    mut commands: Commands,
    mut meshes: ResMut<Assets<Mesh>>,
    mut materials: ResMut<Assets<StandardMaterial>>,
    mut client: ResMut<RenetClient>,
    client_id: Res<CurrentClientId>,
    mut lobby: ResMut<ClientLobby>,
    mut network_mapping: ResMut<NetworkMapping>,
) {
    let client_id = client_id.0;
    while let Some(message) = client.receive_message(ServerChannel::ServerMessages) {
        let server_message = bincode::deserialize(&message).unwrap();
        match server_message {
            ServerMessages::PlayerCreate { id, translation, entity } => {
                println!("Player {} connected.", id);
                let mut client_entity = commands.spawn(PbrBundle {
                    mesh: meshes.add(Mesh::from(shape::Capsule::default())),
                    material: materials.add(Color::rgb(0.8, 0.7, 0.6).into()),
                    transform: Transform::from_xyz(translation[0], translation[1], translation[2]),
                    ..Default::default()
                });

                if client_id == id.raw() {
                    client_entity.insert(ControlledPlayer);
                }

                let player_info = PlayerInfo {
                    server_entity: entity,
                    client_entity: client_entity.id(),
                };
                lobby.players.insert(id, player_info);
                network_mapping.0.insert(entity, client_entity.id());
            }
            ServerMessages::PlayerRemove { id } => {
                println!("Player {} disconnected.", id);
                if let Some(PlayerInfo {
                    server_entity,
                    client_entity,
                }) = lobby.players.remove(&id)
                {
                    commands.entity(client_entity).despawn();
                    network_mapping.0.remove(&server_entity);
                }
            }
            ServerMessages::SpawnProjectile { entity, translation } => {
                let projectile_entity = commands.spawn(PbrBundle {
                    mesh: meshes.add(
                        Mesh::try_from(Icosphere {
                            radius: 0.1,
                            subdivisions: 5,
                        })
                        .unwrap(),
                    ),
                    material: materials.add(Color::rgb(1.0, 0.0, 0.0).into()),
                    transform: Transform::from_translation(translation.into()),
                    ..Default::default()
                });
                network_mapping.0.insert(entity, projectile_entity.id());
            }
            ServerMessages::DespawnProjectile { entity } => {
                if let Some(entity) = network_mapping.0.remove(&entity) {
                    commands.entity(entity).despawn();
                }
            }
        }
    }

    while let Some(message) = client.receive_message(ServerChannel::NetworkedEntities) {
        let networked_entities: NetworkedEntities = bincode::deserialize(&message).unwrap();

        for i in 0..networked_entities.entities.len() {
            if let Some(entity) = network_mapping.0.get(&networked_entities.entities[i]) {
                let translation = networked_entities.translations[i].into();
                let transform = Transform {
                    translation,
                    ..Default::default()
                };
                commands.entity(*entity).insert(transform);
            }
        }
    }
}

#[derive(Component)]
struct Target;

fn update_target_system(
    primary_window: Query<&Window, With<PrimaryWindow>>,
    mut target_query: Query<&mut Transform, With<Target>>,
    camera_query: Query<(&Camera, &GlobalTransform)>,
) {
    let (camera, camera_transform) = camera_query.single();
    let mut target_transform = target_query.single_mut();
    if let Some(cursor_pos) = primary_window.single().cursor_position() {
        if let Some(ray) = camera.viewport_to_world(camera_transform, cursor_pos) {
            if let Some(distance) = ray.intersect_plane(Vec3::Y, Vec3::Y) {
                target_transform.translation = ray.direction * distance + ray.origin;
            }
        }
    }
}

fn setup_camera(mut commands: Commands) {
    commands
        .spawn(LookTransformBundle {
            transform: LookTransform {
                eye: Vec3::new(0.0, 8., 2.5),
                target: Vec3::new(0.0, 0.5, 0.0),
                up: Vec3::Y,
            },
            smoother: Smoother::new(0.9),
        })
        .insert(Camera3dBundle {
            transform: Transform::from_xyz(0., 8.0, 2.5).looking_at(Vec3::new(0.0, 0.5, 0.0), Vec3::Y),
            ..default()
        });
}

fn setup_target(mut commands: Commands, mut meshes: ResMut<Assets<Mesh>>, mut materials: ResMut<Assets<StandardMaterial>>) {
    commands
        .spawn(PbrBundle {
            mesh: meshes.add(
                Mesh::try_from(Icosphere {
                    radius: 0.1,
                    subdivisions: 5,
                })
                .unwrap(),
            ),
            material: materials.add(Color::rgb(1.0, 0.0, 0.0).into()),
            transform: Transform::from_xyz(0.0, 0., 0.0),
            ..Default::default()
        })
        .insert(Target);
}

fn camera_follow(
    mut camera_query: Query<&mut LookTransform, (With<Camera>, Without<ControlledPlayer>)>,
    player_query: Query<&Transform, With<ControlledPlayer>>,
) {
    let mut cam_transform = camera_query.single_mut();
    if let Ok(player_transform) = player_query.get_single() {
        cam_transform.eye.x = player_transform.translation.x;
        cam_transform.eye.z = player_transform.translation.z + 2.5;
        cam_transform.target = player_transform.translation;
    }
}<|MERGE_RESOLUTION|>--- conflicted
+++ resolved
@@ -47,11 +47,8 @@
     use std::{net::UdpSocket, time::SystemTime};
 
     app.add_plugins(bevy_renet::transport::NetcodeClientPlugin);
-<<<<<<< HEAD
-    app.configure_set(Update, Connected.run_if(client_connected()));
-=======
-    app.configure_sets(Update, Connected.run_if(bevy_renet::transport::client_connected()));
->>>>>>> fb71a405
+
+    app.configure_sets(Update, Connected.run_if(client_connected()));
 
     let client = RenetClient::new(connection_config());
 
@@ -103,11 +100,7 @@
     app.insert_resource(transport);
     app.insert_resource(CurrentClientId(steam_client.user().steam_id().raw()));
 
-<<<<<<< HEAD
-    app.configure_set(Update, Connected.run_if(client_connected()));
-=======
-    app.configure_sets(Update, Connected.run_if(bevy_renet::steam::client_connected()));
->>>>>>> fb71a405
+    app.configure_sets(Update, Connected.run_if(client_connected()));
 
     app.insert_non_send_resource(single);
     fn steam_callbacks(client: NonSend<SingleClient>) {
