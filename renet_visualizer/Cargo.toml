[package]
name = "renet_visualizer"
<<<<<<< HEAD
version = "0.0.8"
=======
version = "0.0.9"
>>>>>>> 3518e3d2
keywords = ["gamedev", "networking"]
description = "Egui metrics visualizer for the renet crate: Server/Client network library for multiplayer games"
repository = "https://github.com/lucaspoffo/renet"
license = "MIT OR Apache-2.0"
readme = "README.md"
edition = "2021"

# See more keys and their definitions at https://doc.rust-lang.org/cargo/reference/manifest.html
[features]
bevy = ["dep:bevy_ecs"]

[dependencies]
<<<<<<< HEAD
renet = { path = "../renet", version = "0.0.15" }
egui = "0.26"
bevy_ecs = { version = "0.13", optional = true }
=======
renet = { path = "../renet", version = "0.0.16" }
egui = "0.28"
bevy_ecs = { version = "0.14", optional = true }
>>>>>>> 3518e3d2
<|MERGE_RESOLUTION|>--- conflicted
+++ resolved
@@ -1,10 +1,6 @@
 [package]
 name = "renet_visualizer"
-<<<<<<< HEAD
-version = "0.0.8"
-=======
 version = "0.0.9"
->>>>>>> 3518e3d2
 keywords = ["gamedev", "networking"]
 description = "Egui metrics visualizer for the renet crate: Server/Client network library for multiplayer games"
 repository = "https://github.com/lucaspoffo/renet"
@@ -17,12 +13,6 @@
 bevy = ["dep:bevy_ecs"]
 
 [dependencies]
-<<<<<<< HEAD
-renet = { path = "../renet", version = "0.0.15" }
-egui = "0.26"
-bevy_ecs = { version = "0.13", optional = true }
-=======
 renet = { path = "../renet", version = "0.0.16" }
 egui = "0.28"
-bevy_ecs = { version = "0.14", optional = true }
->>>>>>> 3518e3d2
+bevy_ecs = { version = "0.14", optional = true }