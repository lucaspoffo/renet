use bevy::{prelude::*, render::mesh::PlaneMeshBuilder};
use bevy_renet::{
    client_connected,
    renet::{
        transport::{ClientAuthentication, ServerAuthentication, ServerConfig},
        ConnectionConfig, DefaultChannel, RenetClient, RenetServer, ServerEvent,
    },
    transport::{NetcodeClientPlugin, NetcodeServerPlugin},
    RenetClientPlugin, RenetServerPlugin,
};
use renet::{
    transport::{NetcodeClientTransport, NetcodeServerTransport, NetcodeTransportError},
    ClientId,
};

use std::time::SystemTime;
use std::{collections::HashMap, net::UdpSocket};

use serde::{Deserialize, Serialize};

const PROTOCOL_ID: u64 = 7;

const PLAYER_MOVE_SPEED: f32 = 1.0;

#[derive(Debug, Default, Serialize, Deserialize, Component, Resource)]
struct PlayerInput {
    up: bool,
    down: bool,
    left: bool,
    right: bool,
}

#[derive(Debug, Component)]
struct Player {
    id: ClientId,
}

#[derive(Debug, Default, Resource)]
struct Lobby {
    players: HashMap<ClientId, Entity>,
}

#[derive(Debug, Serialize, Deserialize, Component)]
enum ServerMessages {
    PlayerConnected { id: ClientId },
    PlayerDisconnected { id: ClientId },
}

fn new_renet_client() -> (RenetClient, NetcodeClientTransport) {
    let server_addr = "127.0.0.1:5000".parse().unwrap();
    let socket = UdpSocket::bind("127.0.0.1:0").unwrap();
    let current_time = SystemTime::now().duration_since(SystemTime::UNIX_EPOCH).unwrap();
    let client_id = current_time.as_millis() as u64;
    let authentication = ClientAuthentication::Unsecure {
        client_id,
        protocol_id: PROTOCOL_ID,
        server_addr,
        user_data: None,
    };

    let transport = NetcodeClientTransport::new(current_time, authentication, socket).unwrap();
    let client = RenetClient::new(ConnectionConfig::default());

    (client, transport)
}

fn new_renet_server() -> (RenetServer, NetcodeServerTransport) {
    let public_addr = "127.0.0.1:5000".parse().unwrap();
    let socket = UdpSocket::bind(public_addr).unwrap();
    let current_time = SystemTime::now().duration_since(SystemTime::UNIX_EPOCH).unwrap();
    let server_config = ServerConfig {
        current_time,
        max_clients: 64,
        protocol_id: PROTOCOL_ID,
        public_addresses: vec![public_addr],
        authentication: ServerAuthentication::Unsecure,
    };

    let transport = NetcodeServerTransport::new(server_config, socket).unwrap();
    let server = RenetServer::new(ConnectionConfig::default());

    (server, transport)
}

fn main() {
    println!("Usage: run with \"server\" or \"client\" argument");
    let args: Vec<String> = std::env::args().collect();

    let exec_type = &args[1];
    let is_host = match exec_type.as_str() {
        "client" => false,
        "server" => true,
        _ => panic!("Invalid argument, must be \"client\" or \"server\"."),
    };

    let mut app = App::new();
    app.add_plugins(DefaultPlugins);
    app.init_resource::<Lobby>();

    if is_host {
        app.add_plugins(RenetServerPlugin::default());
        app.add_plugins(NetcodeServerPlugin::default());
        let (server, transport) = new_renet_server();
        app.insert_resource(server);
        app.insert_resource(transport);

        app.add_systems(
            Update,
            (server_update_system, server_sync_players, move_players_system).run_if(resource_exists::<RenetServer>),
        );
    } else {
        app.add_plugins(RenetClientPlugin::default());
        app.add_plugins(NetcodeClientPlugin::default());
        app.init_resource::<PlayerInput>();
        let (client, transport) = new_renet_client();
        app.insert_resource(client);
        app.insert_resource(transport);

        app.add_systems(
            Update,
            (player_input, client_send_input, client_sync_players).run_if(client_connected),
        );
    }

    app.add_systems(Startup, setup);
    app.add_systems(Update, panic_on_error_system);

    app.run();
}

fn server_update_system(
    mut server_events: EventReader<ServerEvent>,
    mut commands: Commands,
    mut meshes: ResMut<Assets<Mesh>>,
    mut materials: ResMut<Assets<StandardMaterial>>,
    mut lobby: ResMut<Lobby>,
    mut server: ResMut<RenetServer>,
) {
    for event in server_events.read() {
        match event {
            ServerEvent::ClientConnected { client_id } => {
                println!("Player {} connected.", client_id);
                // Spawn player cube
                let player_entity = commands
                    .spawn(PbrBundle {
                        mesh: meshes.add(Cuboid::from_size(Vec3::splat(1.0))),
<<<<<<< HEAD
                        material: materials.add(Color::rgb(0.8, 0.7, 0.6)),
=======
                        material: materials.add(Color::srgb(0.8, 0.7, 0.6)),
>>>>>>> 3518e3d2
                        transform: Transform::from_xyz(0.0, 0.5, 0.0),
                        ..Default::default()
                    })
                    .insert(PlayerInput::default())
                    .insert(Player { id: *client_id })
                    .id();

                // We could send an InitState with all the players id and positions for the client
                // but this is easier to do.
                for &player_id in lobby.players.keys() {
                    let message = bincode::serialize(&ServerMessages::PlayerConnected { id: player_id }).unwrap();
                    server.send_message(*client_id, DefaultChannel::ReliableOrdered, message);
                }

                lobby.players.insert(*client_id, player_entity);

                let message = bincode::serialize(&ServerMessages::PlayerConnected { id: *client_id }).unwrap();
                server.broadcast_message(DefaultChannel::ReliableOrdered, message);
            }
            ServerEvent::ClientDisconnected { client_id, reason } => {
                println!("Player {} disconnected: {}", client_id, reason);
                if let Some(player_entity) = lobby.players.remove(client_id) {
                    commands.entity(player_entity).despawn();
                }

                let message = bincode::serialize(&ServerMessages::PlayerDisconnected { id: *client_id }).unwrap();
                server.broadcast_message(DefaultChannel::ReliableOrdered, message);
            }
        }
    }

    for client_id in server.clients_id() {
        while let Some(message) = server.receive_message(client_id, DefaultChannel::ReliableOrdered) {
            let player_input: PlayerInput = bincode::deserialize(&message).unwrap();
            if let Some(player_entity) = lobby.players.get(&client_id) {
                commands.entity(*player_entity).insert(player_input);
            }
        }
    }
}

fn server_sync_players(mut server: ResMut<RenetServer>, query: Query<(&Transform, &Player)>) {
    let mut players: HashMap<ClientId, [f32; 3]> = HashMap::new();
    for (transform, player) in query.iter() {
        players.insert(player.id, transform.translation.into());
    }

    let sync_message = bincode::serialize(&players).unwrap();
    server.broadcast_message(DefaultChannel::Unreliable, sync_message);
}

fn client_sync_players(
    mut commands: Commands,
    mut meshes: ResMut<Assets<Mesh>>,
    mut materials: ResMut<Assets<StandardMaterial>>,
    mut client: ResMut<RenetClient>,
    mut lobby: ResMut<Lobby>,
) {
    while let Some(message) = client.receive_message(DefaultChannel::ReliableOrdered) {
        let server_message = bincode::deserialize(&message).unwrap();
        match server_message {
            ServerMessages::PlayerConnected { id } => {
                println!("Player {} connected.", id);
                let player_entity = commands
                    .spawn(PbrBundle {
                        mesh: meshes.add(Cuboid::from_size(Vec3::splat(1.0))),
<<<<<<< HEAD
                        material: materials.add(Color::rgb(0.8, 0.7, 0.6)),
=======
                        material: materials.add(Color::srgb(0.8, 0.7, 0.6)),
>>>>>>> 3518e3d2
                        transform: Transform::from_xyz(0.0, 0.5, 0.0),
                        ..Default::default()
                    })
                    .id();

                lobby.players.insert(id, player_entity);
            }
            ServerMessages::PlayerDisconnected { id } => {
                println!("Player {} disconnected.", id);
                if let Some(player_entity) = lobby.players.remove(&id) {
                    commands.entity(player_entity).despawn();
                }
            }
        }
    }

    while let Some(message) = client.receive_message(DefaultChannel::Unreliable) {
        let players: HashMap<ClientId, [f32; 3]> = bincode::deserialize(&message).unwrap();
        for (player_id, translation) in players.iter() {
            if let Some(player_entity) = lobby.players.get(player_id) {
                let transform = Transform {
                    translation: (*translation).into(),
                    ..Default::default()
                };
                commands.entity(*player_entity).insert(transform);
            }
        }
    }
}

/// set up a simple 3D scene
fn setup(mut commands: Commands, mut meshes: ResMut<Assets<Mesh>>, mut materials: ResMut<Assets<StandardMaterial>>) {
    // plane
    commands.spawn(PbrBundle {
        mesh: meshes.add(Mesh::from(PlaneMeshBuilder::from_size(Vec2::splat(5.0)))),
<<<<<<< HEAD
        material: materials.add(Color::rgb(0.3, 0.5, 0.3)),
=======
        material: materials.add(Color::srgb(0.3, 0.5, 0.3)),
>>>>>>> 3518e3d2
        ..Default::default()
    });
    // light
    commands.spawn(PointLightBundle {
        point_light: PointLight {
            shadows_enabled: true,
            ..default()
        },
        transform: Transform::from_xyz(4.0, 8.0, 4.0),
        ..default()
    });
    // camera
    commands.spawn(Camera3dBundle {
        transform: Transform::from_xyz(-2.0, 2.5, 5.0).looking_at(Vec3::ZERO, Vec3::Y),
        ..Default::default()
    });
}

fn player_input(keyboard_input: Res<ButtonInput<KeyCode>>, mut player_input: ResMut<PlayerInput>) {
    player_input.left = keyboard_input.pressed(KeyCode::KeyA) || keyboard_input.pressed(KeyCode::ArrowLeft);
    player_input.right = keyboard_input.pressed(KeyCode::KeyD) || keyboard_input.pressed(KeyCode::ArrowRight);
    player_input.up = keyboard_input.pressed(KeyCode::KeyW) || keyboard_input.pressed(KeyCode::ArrowUp);
    player_input.down = keyboard_input.pressed(KeyCode::KeyS) || keyboard_input.pressed(KeyCode::ArrowDown);
}

fn client_send_input(player_input: Res<PlayerInput>, mut client: ResMut<RenetClient>) {
    let input_message = bincode::serialize(&*player_input).unwrap();

    client.send_message(DefaultChannel::ReliableOrdered, input_message);
}

fn move_players_system(mut query: Query<(&mut Transform, &PlayerInput)>, time: Res<Time>) {
    for (mut transform, input) in query.iter_mut() {
        let x = (input.right as i8 - input.left as i8) as f32;
        let y = (input.down as i8 - input.up as i8) as f32;
        transform.translation.x += x * PLAYER_MOVE_SPEED * time.delta().as_secs_f32();
        transform.translation.z += y * PLAYER_MOVE_SPEED * time.delta().as_secs_f32();
    }
}

// If any error is found we just panic
#[allow(clippy::never_loop)]
fn panic_on_error_system(mut renet_error: EventReader<NetcodeTransportError>) {
    for e in renet_error.read() {
        panic!("{}", e);
    }
}<|MERGE_RESOLUTION|>--- conflicted
+++ resolved
@@ -144,11 +144,7 @@
                 let player_entity = commands
                     .spawn(PbrBundle {
                         mesh: meshes.add(Cuboid::from_size(Vec3::splat(1.0))),
-<<<<<<< HEAD
-                        material: materials.add(Color::rgb(0.8, 0.7, 0.6)),
-=======
                         material: materials.add(Color::srgb(0.8, 0.7, 0.6)),
->>>>>>> 3518e3d2
                         transform: Transform::from_xyz(0.0, 0.5, 0.0),
                         ..Default::default()
                     })
@@ -215,11 +211,7 @@
                 let player_entity = commands
                     .spawn(PbrBundle {
                         mesh: meshes.add(Cuboid::from_size(Vec3::splat(1.0))),
-<<<<<<< HEAD
-                        material: materials.add(Color::rgb(0.8, 0.7, 0.6)),
-=======
                         material: materials.add(Color::srgb(0.8, 0.7, 0.6)),
->>>>>>> 3518e3d2
                         transform: Transform::from_xyz(0.0, 0.5, 0.0),
                         ..Default::default()
                     })
@@ -255,11 +247,7 @@
     // plane
     commands.spawn(PbrBundle {
         mesh: meshes.add(Mesh::from(PlaneMeshBuilder::from_size(Vec2::splat(5.0)))),
-<<<<<<< HEAD
-        material: materials.add(Color::rgb(0.3, 0.5, 0.3)),
-=======
         material: materials.add(Color::srgb(0.3, 0.5, 0.3)),
->>>>>>> 3518e3d2
         ..Default::default()
     });
     // light
